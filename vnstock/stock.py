--- conflicted
+++ resolved
@@ -37,28 +37,16 @@
 ## STOCK LISTING
 
 import pandas as pd
-<<<<<<< HEAD
-def listing_companies (mode='', file='vn_stock_listing_companies_2022-02-23.csv'):
-=======
 def listing_companies (mode='', path='https://raw.githubusercontent.com/thinh-vu/vnstock/beta/src/vn_stock_listing_companies_2023-05-20.csv'):
->>>>>>> b0c51e4b
     """
     This function returns the list of all available stock symbols from a csv file or a live api request.
     Parameters: 
         mode (str): The mode of getting the data. If empty, read from the csv file. If 'live', request from the api url. 
-<<<<<<< HEAD
-        file (str): The name of the csv file to read from. Default is 'vn_stock_listing_companies_2022-02-23.csv'. You can find the latest updated file at `https://github.com/thinh-vu/vnstock/tree/main/src`
-    Returns: df (DataFrame): A pandas dataframe containing the stock symbols and other information. 
-    """
-    if mode == '':
-        df = pd.read_csv(f'https://raw.githubusercontent.com/thinh-vu/vnstock/main/src/{file}')
-=======
         path (str): The path of the csv file to read from. Default is the path of the file 'vn_stock_listing_companies_2023-02-23.csv'. You can find the latest updated file at `https://github.com/thinh-vu/vnstock/tree/main/src`
     Returns: df (DataFrame): A pandas dataframe containing the stock symbols and other information. 
     """
     if mode == '':
         df = pd.read_csv(path)
->>>>>>> b0c51e4b
     elif mode == 'live':
         url = 'https://fiin-core.ssi.com.vn/Master/GetListOrganization?language=vi'
         r = api_request(url)
